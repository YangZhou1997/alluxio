--- conflicted
+++ resolved
@@ -35,18 +35,14 @@
 import com.google.common.collect.Maps;
 import com.google.common.collect.Sets;
 
-<<<<<<< HEAD
 import tachyon.Constants;
-import tachyon.StorageLevelAlias;
 import tachyon.exception.TachyonException;
 import tachyon.heartbeat.HeartbeatContext;
 import tachyon.heartbeat.HeartbeatScheduler;
 import tachyon.master.MasterContext;
-=======
 import tachyon.collections.IndexedSet;
 import tachyon.exception.TachyonException;
 import tachyon.master.block.meta.MasterBlockInfo;
->>>>>>> 90961872
 import tachyon.master.block.meta.MasterWorkerInfo;
 import tachyon.master.journal.Journal;
 import tachyon.master.journal.ReadWriteJournal;
@@ -71,11 +67,6 @@
         HeartbeatContext.SCHEDULED_TIMER_CLASS);
     Journal blockJournal = new ReadWriteJournal(mTestFolder.newFolder().getAbsolutePath());
     mMaster = new BlockMaster(blockJournal);
-<<<<<<< HEAD
-    mMaster.start(true);
-    mMaster.grantAccess(BlockMasterTest.this); // initializes mPrivateAccess
-=======
->>>>>>> 90961872
   }
 
   @Test
@@ -135,13 +126,8 @@
     Assert.assertEquals(expectedId, workerId);
 
     final List<Long> blocks = ImmutableList.of(42L);
-<<<<<<< HEAD
-    mMaster.workerRegister(workerId, ImmutableList.of(1024L), ImmutableList.of(1024L),
-        ImmutableMap.of(1L, blocks));
-=======
     mMaster.workerRegister(workerId, Arrays.asList("MEM"), ImmutableMap.of("MEM", 1024L),
         ImmutableMap.of("MEM", 1024L), ImmutableMap.of("MEM", blocks));
->>>>>>> 90961872
 
     final Set<Long> expectedBlocks = ImmutableSet.of(42L);
     final Set<Long> actualBlocks = workerInfo1.getBlocks();
@@ -252,14 +238,15 @@
     Assert.assertEquals(new Command(CommandType.Register, ImmutableList.<Long>of()), heartBeat);
   }
 
-<<<<<<< HEAD
   @Test
   public void detectLostWorkerTest() throws Exception {
     HeartbeatScheduler.await(HeartbeatContext.MASTER_LOST_WORKER_DETECTION, 5, TimeUnit.SECONDS);
+    IndexedSet<MasterWorkerInfo> workers = Whitebox.getInternalState(mMaster, "mWorkers");
+    IndexedSet.FieldIndex<MasterWorkerInfo> idIdx = Whitebox.getInternalState(mMaster, "mIdIndex");
 
     // Get a new worker id.
     long workerId = mMaster.getWorkerId(new NetAddress("localhost", 80, 81));
-    MasterWorkerInfo workerInfo = mPrivateAccess.getWorkerById(workerId);
+    MasterWorkerInfo workerInfo = workers.getFirstByField(idIdx, workerId);
     Assert.assertNotNull(workerInfo);
 
     // Run the lost worker detector.
@@ -269,7 +256,7 @@
 
     // No workers should be considered lost.
     Assert.assertEquals(0, mMaster.getLostWorkersInfo().size());
-    Assert.assertNotNull(mPrivateAccess.getWorkerById(workerId));
+    Assert.assertNotNull(workers.getFirstByField(idIdx, workerId));
 
     // Set the last updated time for the worker to be old, so it is considered lost.
     workerInfo.setLastUpdatedTimeMs(System.currentTimeMillis()
@@ -282,11 +269,11 @@
 
     // There should be a lost worker.
     Assert.assertEquals(1, mMaster.getLostWorkersInfo().size());
-    Assert.assertNull(mPrivateAccess.getWorkerById(workerId));
+    Assert.assertNull(workers.getFirstByField(idIdx, workerId));
 
     // Get the worker id again, simulating the lost worker re-registering.
     workerId = mMaster.getWorkerId(new NetAddress("localhost", 80, 81));
-    Assert.assertNotNull(mPrivateAccess.getWorkerById(workerId));
+    Assert.assertNotNull(workers.getFirstByField(idIdx, workerId));
 
     // Run the lost worker detector.
     HeartbeatScheduler.schedule(HeartbeatContext.MASTER_LOST_WORKER_DETECTION);
@@ -295,19 +282,13 @@
 
     // No workers should be considered lost.
     Assert.assertEquals(0, mMaster.getLostWorkersInfo().size());
-    Assert.assertNotNull(mPrivateAccess.getWorkerById(workerId));
-  }
-
-  private void addWorker(BlockMaster master, long workerId, List<Long> totalBytesOnTiers,
-      List<Long> usedBytesOnTiers) throws TachyonException {
-    master.workerRegister(workerId, totalBytesOnTiers, usedBytesOnTiers,
-        Maps.<Long, List<Long>>newHashMap());
-=======
+    Assert.assertNotNull(workers.getFirstByField(idIdx, workerId));
+  }
+
   private void addWorker(BlockMaster master, long workerId, List<String> storageTierAliases,
       Map<String, Long> totalBytesOnTiers, Map<String, Long> usedBytesOnTiers)
           throws TachyonException {
     master.workerRegister(workerId, storageTierAliases, totalBytesOnTiers, usedBytesOnTiers,
         Maps.<String, List<Long>>newHashMap());
->>>>>>> 90961872
   }
 }