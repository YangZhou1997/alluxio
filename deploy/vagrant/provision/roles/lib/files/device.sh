#!/bin/bash

# To make sure all external storages specified in block device mapping are mounted with ext4

# DeviceName specified in block device mapping can not be trusted
# they may be changed by kernel driver
# e.x. /dev/sdb may be changed into /dev/xvdb, or /dev/sdh, even /dev/hdh
# the behavior depends on what type of virtualization you use(PV/HVM), your AMI, your instance type
# And some AMI may mount devices defined in block device mapping by default, others won't
# for more info, visit http://docs.aws.amazon.com/AWSEC2/latest/UserGuide/block-device-mapping-concepts.html
# So, it's not as trivial as just iterating over DeviceNames, format the disks and mount them
# Also, We can not just check whether devicenames can be found in `df` to determine whether they have been mounted
# because devicenames may be changed silently by kernel

# But user specified devicenames should be defined according to
#  http://docs.aws.amazon.com/AWSEC2/latest/UserGuide/device_naming.html
# they should start with /dev/sd* or /dev/xvd* or /dev/hd*, so this script will view items matching one of these
# three patterns and not ending in "da"(this is revserved by default) as devices specified in block device mapping
# Next, determine those of them that are not mounted yet

# Ansible will mount ephemeral disk0 to /media/ephemeral# by default, we would like to mount to /disk#
ephemeral=$(ls /media | egrep '^ephemeral')
for disk in ${ephemeral}; do
  sudo umount /media/${disk};
done

# Solution to determine the devices that haven't been mounted is:
# find those in the set of the user specified devices but not in the results of `df` yet
dev=$(ls /dev | egrep '^sd|^hd|^xvd' | grep -v da)
# Ansible will create symbolic links for /dev/xvd? to /dev/sd?, resolve the links
real_dev=$(for disk in ${dev}; do
  readlink -f /dev/${disk};
done)
dev=$(echo ${real_dev} | sed "s/\/dev\///g" | tr ' ' '\n' | sort | uniq)
echo "possible devices defined in block device mapping: "
printf "%s\n" ${dev}

mounted=$(df | cut -d' ' -f1 | grep ^/dev | grep -v da | sed -r 's/^.{5}//')
echo "devices in /dev that are already mounted: "
printf "%s\n" ${mounted}

# trick to implement set complement, will output items in $dev but not in $mounted
to_mount=$(printf "%s\n" ${mounted} ${mounted} ${dev} | sort | uniq -u)
echo "devices known by kernel but not mounted yet: "
printf "%s\n" ${to_mount}

# format disk, sequentially mount to /disk0, /disk1, ...
n=0
for disk in ${to_mount}; do
<<<<<<< HEAD
  sudo mkfs.ext4 -F "/dev/$disk" # format to ext4 even if it has been formated before
  sudo mkdir -p "/disk$n"
  sudo mount "/dev/$disk" "/disk$n"
  sudo chown -R $(whoami) "/disk$n"
  n=$(($n + 1))
=======
 sudo mkfs.ext4 -F "/dev/${disk}" # format to ext4 even if it has been formated before
 sudo mkdir -p "/disk${n}"
 sudo mount "/dev/${disk}" "/disk${n}"
 sudo chown -R `whoami` "/disk${n}"
 n=$(( ${n} + 1 ))
>>>>>>> 059da1c1
done
echo "${n} devices mounted as /disk#"<|MERGE_RESOLUTION|>--- conflicted
+++ resolved
@@ -47,18 +47,10 @@
 # format disk, sequentially mount to /disk0, /disk1, ...
 n=0
 for disk in ${to_mount}; do
-<<<<<<< HEAD
-  sudo mkfs.ext4 -F "/dev/$disk" # format to ext4 even if it has been formated before
-  sudo mkdir -p "/disk$n"
-  sudo mount "/dev/$disk" "/disk$n"
-  sudo chown -R $(whoami) "/disk$n"
-  n=$(($n + 1))
-=======
- sudo mkfs.ext4 -F "/dev/${disk}" # format to ext4 even if it has been formated before
- sudo mkdir -p "/disk${n}"
- sudo mount "/dev/${disk}" "/disk${n}"
- sudo chown -R `whoami` "/disk${n}"
- n=$(( ${n} + 1 ))
->>>>>>> 059da1c1
+  sudo mkfs.ext4 -F "/dev/${disk}" # format to ext4 even if it has been formated before
+  sudo mkdir -p "/disk${n}"
+  sudo mount "/dev/${disk}" "/disk${n}"
+  sudo chown -R $(whoami) "/disk${n}"
+  n=$((${n} + 1))
 done
 echo "${n} devices mounted as /disk#"