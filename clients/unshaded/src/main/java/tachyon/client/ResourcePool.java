--- conflicted
+++ resolved
@@ -81,23 +81,8 @@
   public abstract void close();
 
   /**
-<<<<<<< HEAD
    * Releases an object of type T, this must be called after the thread is done using a resource
    * obtained by acquire.
-=======
-   * Creates a new resource which will be added to the resource pool after the user is done using
-   * it. This method should only be called when the capacity of the pool has not been reached. If
-   * creating the resource will take a significant amount of time, the inheriting class should avoid
-   * calling this method and instead initialize all the resources in the constructor.
-   *
-   * @return a resource which will be added to the pool of resources.
-   */
-  public abstract T createNewResource();
-
-  /**
-   * Releases an object of type {@code T}, this must be called after the thread is done using a
-   * resource obtained by {@link #acquire}.
->>>>>>> c64d4b8f
    *
    * @param resource the resource to be released, it should not be reused after calling this method
    */
