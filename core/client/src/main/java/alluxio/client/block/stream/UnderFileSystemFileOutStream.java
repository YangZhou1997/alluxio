--- conflicted
+++ resolved
@@ -36,13 +36,8 @@
    * @param options the options to construct this stream with
    * @return a new {@link UnderFileSystemFileOutStream}
    */
-<<<<<<< HEAD
   public static OutputStream create(FileSystemContext context, SocketAddress address,
-      OutStreamOptions options) throws IOException {
-=======
-  public static OutputStream create(FileSystemContext context, InetSocketAddress address,
       OutStreamOptions options) {
->>>>>>> 0f7dc43c
     return new UnderFileSystemFileOutStream(context, address, options.getUfsPath(),
         options.getOwner(), options.getGroup(), options.getMode());
   }
@@ -59,13 +54,8 @@
    * @param group the group of the ufs file
    * @param mode the mode of the ufs file
    */
-<<<<<<< HEAD
   private UnderFileSystemFileOutStream(FileSystemContext context, SocketAddress address,
-      String path, String owner, String group, Mode mode) throws IOException {
-=======
-  public UnderFileSystemFileOutStream(FileSystemContext context, InetSocketAddress address,
       String path, String owner, String group, Mode mode) {
->>>>>>> 0f7dc43c
     super(PacketOutStream.createNettyPacketOutStream(context, address, Long.MAX_VALUE,
         Protocol.WriteRequest.newBuilder().setSessionId(-1).setTier(TIER_UNUSED)
             .setType(Protocol.RequestType.UFS_FILE).setUfsPath(path).setOwner(owner)
