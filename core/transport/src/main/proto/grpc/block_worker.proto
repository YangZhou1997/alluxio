syntax = "proto2";

option java_multiple_files = true;
option java_package = "alluxio.grpc";
option java_outer_classname = "BlockWorkerProto";

package alluxio.grpc.block;

import "proto/dataserver/protocol.proto";
import "grpc/common.proto";

// The block worker service
service BlockWorker {
  rpc ReadBlock (stream ReadRequest) returns (stream ReadResponse);
  rpc WriteBlock (stream WriteRequest) returns (stream WriteResponse);

  // Replaces ShortCircuitBlockReadHandler.
  rpc OpenLocalBlock (stream OpenLocalBlockRequest) returns (stream OpenLocalBlockResponse);

  // Replaces ShortCircuitBlockWriteHandler.
  rpc CreateLocalBlock (stream CreateLocalBlockRequest) returns (stream CreateLocalBlockResponse);

  rpc AsyncCache (AsyncCacheRequest) returns (AsyncCacheResponse);
  rpc RemoveBlock (RemoveBlockRequest) returns (RemoveBlockResponse);
  rpc MoveBlock (MoveBlockRequest) returns (MoveBlockResponse);

  // TODO(lu) Move to metrics worker
  rpc ClearMetrics (ClearMetricsRequest) returns (ClearMetricsResponse); 
}

// The check request
message CheckRequest {}

// The check response
message CheckResponse {}

// The data chunk.
// next available id: 3
message Chunk {
  optional bytes data = 1;
  optional bool dedup = 2;
}

// The read/write request type. It can either be an Alluxio block operation or a UFS file operation.
// next available id: 3
enum RequestType {
  ALLUXIO_BLOCK = 0;
  UFS_FILE = 1;
  UFS_FALLBACK_BLOCK = 2;
}

// The read request.
// next available id: 9
message ReadRequest {
  optional int64 block_id = 1;
  optional int64 offset = 2;
  optional int64 length = 3;
  // Whether the block should be promoted before reading
  optional bool promote = 4;
  optional int64 chunk_size = 5;

  // This is only set for UFS block read.
  optional alluxio.proto.dataserver.OpenUfsBlockOptions open_ufs_block_options = 6;

  // Read receipt
  optional int64 offset_received = 7;

  // Is position read to a small buffer
  optional bool position_short = 8;
  // @yang, this means whether GrpcDataReader has the local chunk received before.
  optional bool dedup_hit = 9;
<<<<<<< HEAD
  // @yang, this means whether this is the start of this readrequest. 
  optional bool first_read = 10;
=======
>>>>>>> f050356c
}

// @yang: This is a signature response for reading, that contains a block
// signature

message ReadHashRequest {
	optional bytes hash = 1;
	optional int32 type = 2;
}


// The read response.
// next available id: 2
message ReadResponse {
  oneof value {
    Chunk chunk = 1;
    ReadHashRequest ReadHashRequest = 2;
  }
}

// The write request command.
// next available id: 11
message WriteRequestCommand {
  optional RequestType type = 1;
  // The block ID or UFS file ID.
  optional int64 id = 2;
  optional int64 offset = 3;
  // This is only applicable for block write.
  optional int32 tier = 4;
  optional bool flush = 5;
  // Cancel, close and error will be handled by standard gRPC stream APIs.
  optional alluxio.proto.dataserver.CreateUfsFileOptions create_ufs_file_options = 6;
  optional alluxio.proto.dataserver.CreateUfsBlockOptions create_ufs_block_options = 7;
  optional string medium_type = 8;
  optional bool pin_on_create = 9;
  optional int64 space_to_reserve = 10;
}

// @cesar: This is a signature request, that contains a block
// signature

message WriteHashRequest {
	optional bytes hash = 1;
	optional int32 type = 2;
}

// The write request.
// next available id: 4
message WriteRequest {
  oneof value {
    WriteRequestCommand command = 1;
    Chunk chunk = 2;
    WriteHashRequest writeHashRequest = 3;
  }
}

// The write response.
// next available id: 2
message WriteResponse {
  optional int64 offset = 1;
  // Errors will be handled by standard gRPC stream APIs. 
  // @cesar: The reply will be negative when the hash is not present,
  // otherwise it will be positive...
}

// Request for caching a block asynchronously
// next available id: 6
message AsyncCacheRequest {
  optional int64 block_id = 1;
  // TODO(calvin): source host and port should be replace with WorkerNetAddress
  optional string source_host = 2;
  optional int32 source_port = 3;
  optional alluxio.proto.dataserver.OpenUfsBlockOptions open_ufs_block_options = 4;
  optional int64 length = 5;
}

// Response for an async cache request
message AsyncCacheResponse {}


// next available id: 3
message OpenLocalBlockRequest {
  optional int64 block_id = 1;
  optional bool promote = 2;
}

// next available id: 2
message OpenLocalBlockResponse {
  optional string path = 1;
}

// next available id: 9
message CreateLocalBlockRequest {
  optional int64 block_id = 1;
  optional int32 tier = 3;
  optional int64 space_to_reserve = 4;
  // If set, only reserve space for the block.
  optional bool only_reserve_space = 5;
  optional bool cleanup_on_failure = 6;
  optional string medium_type = 7;
  optional bool pin_on_create = 8;
}

// next available id: 2
message CreateLocalBlockResponse {
  optional string path = 1;
}

// next available id: 2
message RemoveBlockRequest {
  optional int64 block_id = 1;
}

message RemoveBlockResponse {}

message MoveBlockRequest {
  optional int64 block_id = 1;
  optional string medium_type = 2;
}

message MoveBlockResponse {}

message ClearMetricsRequest {}

message ClearMetricsResponse {}<|MERGE_RESOLUTION|>--- conflicted
+++ resolved
@@ -69,11 +69,6 @@
   optional bool position_short = 8;
   // @yang, this means whether GrpcDataReader has the local chunk received before.
   optional bool dedup_hit = 9;
-<<<<<<< HEAD
-  // @yang, this means whether this is the start of this readrequest. 
-  optional bool first_read = 10;
-=======
->>>>>>> f050356c
 }
 
 // @yang: This is a signature response for reading, that contains a block
