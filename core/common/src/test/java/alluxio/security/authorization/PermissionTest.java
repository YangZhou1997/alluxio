/*
 * The Alluxio Open Foundation licenses this work under the Apache License, version 2.0
 * (the "License"). You may not use this work except in compliance with the License, which is
 * available at www.apache.org/licenses/LICENSE-2.0
 *
 * This software is distributed on an "AS IS" basis, WITHOUT WARRANTIES OR CONDITIONS OF ANY KIND,
 * either express or implied, as more fully set forth in the License.
 *
 * See the NOTICE file distributed with this work for information regarding copyright ownership.
 */

package alluxio.security.authorization;

import alluxio.Configuration;
import alluxio.ConfigurationTestUtils;
<<<<<<< HEAD
import alluxio.PropertyKey;
import alluxio.security.LoginUser;
=======
import alluxio.Constants;
import alluxio.security.LoginUserTestUtils;
>>>>>>> ada278d1
import alluxio.security.authentication.AuthType;
import alluxio.security.authentication.AuthenticatedClientUser;
import alluxio.security.group.GroupMappingService;
import alluxio.security.group.provider.IdentityUserGroupsMapping;

import org.junit.After;
import org.junit.Assert;
import org.junit.Rule;
import org.junit.Test;
import org.junit.rules.ExpectedException;
import org.junit.runner.RunWith;
import org.powermock.core.classloader.annotations.PrepareForTest;
import org.powermock.modules.junit4.PowerMockRunner;

/**
 * Tests the {@link Permission} class.
 */
@RunWith(PowerMockRunner.class)
@PrepareForTest({GroupMappingService.Factory.class})
public final class PermissionTest {

  /**
   * The exception expected to be thrown.
   */
  @Rule
  public ExpectedException mThrown = ExpectedException.none();

  @After
  public void after() {
    ConfigurationTestUtils.resetConfiguration();
  }

  /**
   * Tests the {@link Permission#applyUMask(Mode)} method.
   */
  @Test
  public void applyUMaskTest() {
    Mode umaskMode = new Mode((short) 0022);
    Permission permission = new Permission("user1", "group1", Mode.getDefault());
    permission.applyUMask(umaskMode);

    Assert.assertEquals(Mode.Bits.ALL, permission.getMode().getOwnerBits());
    Assert.assertEquals(Mode.Bits.READ_EXECUTE, permission.getMode().getGroupBits());
    Assert.assertEquals(Mode.Bits.READ_EXECUTE, permission.getMode().getOtherBits());
    verifyPermission("user1", "group1", (short) 0755, permission);
  }

  /**
   * Tests the {@link Permission#defaults()} method.
   */
  @Test
  public void defaultsTest() throws Exception {
    // no authentication
    Configuration.set(PropertyKey.SECURITY_AUTHENTICATION_TYPE, AuthType.NOSASL.getAuthName());
    Permission permission = Permission.defaults();
    verifyPermission("", "", (short) 0777, permission);
  }

  /**
   * Tests the {@link Permission#setOwnerFromThriftClient()} method.
   */
  @Test
  public void setOwnerFromThriftClientTest() throws Exception {
    Permission permission = Permission.defaults();

    // When security is not enabled, user and group are not set
    Configuration.set(PropertyKey.SECURITY_AUTHENTICATION_TYPE, AuthType.NOSASL.getAuthName());
    permission.setOwnerFromThriftClient();
    verifyPermission("", "", (short) 0777, permission);

<<<<<<< HEAD
    Configuration.set(PropertyKey.SECURITY_AUTHENTICATION_TYPE, AuthType.SIMPLE.getAuthName());
    Configuration.set(
        PropertyKey.SECURITY_GROUP_MAPPING, IdentityUserGroupsMapping.class.getName());
=======
    Configuration.set(Constants.SECURITY_AUTHENTICATION_TYPE, AuthType.SIMPLE.getAuthName());
    Configuration.set(Constants.SECURITY_GROUP_MAPPING_CLASS,
        IdentityUserGroupsMapping.class.getName());
>>>>>>> ada278d1
    AuthenticatedClientUser.set("test_client_user");

    // When authentication is enabled, user and group are inferred from thrift transport
    permission.setOwnerFromThriftClient();
    verifyPermission("test_client_user", "test_client_user", (short) 0777, permission);
  }

  /**
   * Tests the {@link Permission#setOwnerFromLoginModule()} method.
   */
  @Test
  public void setOwnerFromLoginModuleTest() throws Exception {
    Permission permission = Permission.defaults();

    // When security is not enabled, user and group are not set
    Configuration.set(PropertyKey.SECURITY_AUTHENTICATION_TYPE, AuthType.NOSASL.getAuthName());
    permission.setOwnerFromThriftClient();
    verifyPermission("", "", (short) 0777, permission);

    // When authentication is enabled, user and group are inferred from login module
<<<<<<< HEAD
    Configuration.set(PropertyKey.SECURITY_AUTHENTICATION_TYPE, AuthType.SIMPLE.getAuthName());
    Configuration.set(PropertyKey.SECURITY_LOGIN_USERNAME, "test_login_user");
    Configuration.set(
        PropertyKey.SECURITY_GROUP_MAPPING, IdentityUserGroupsMapping.class.getName());
    Whitebox.setInternalState(LoginUser.class, "sLoginUser", (String) null);
=======
    Configuration.set(Constants.SECURITY_AUTHENTICATION_TYPE, AuthType.SIMPLE.getAuthName());
    Configuration.set(Constants.SECURITY_LOGIN_USERNAME, "test_login_user");
    Configuration.set(Constants.SECURITY_GROUP_MAPPING_CLASS,
        IdentityUserGroupsMapping.class.getName());

    LoginUserTestUtils.resetLoginUser();
>>>>>>> ada278d1

    permission.setOwnerFromLoginModule();
    verifyPermission("test_login_user", "test_login_user", (short) 0777, permission);
  }

  private void verifyPermission(String user, String group, short mode, Permission permission) {
    Assert.assertEquals(user, permission.getOwner());
    Assert.assertEquals(group, permission.getGroup());
    Assert.assertEquals(mode, permission.getMode().toShort());
  }
}<|MERGE_RESOLUTION|>--- conflicted
+++ resolved
@@ -13,13 +13,8 @@
 
 import alluxio.Configuration;
 import alluxio.ConfigurationTestUtils;
-<<<<<<< HEAD
 import alluxio.PropertyKey;
-import alluxio.security.LoginUser;
-=======
-import alluxio.Constants;
 import alluxio.security.LoginUserTestUtils;
->>>>>>> ada278d1
 import alluxio.security.authentication.AuthType;
 import alluxio.security.authentication.AuthenticatedClientUser;
 import alluxio.security.group.GroupMappingService;
@@ -90,15 +85,9 @@
     permission.setOwnerFromThriftClient();
     verifyPermission("", "", (short) 0777, permission);
 
-<<<<<<< HEAD
     Configuration.set(PropertyKey.SECURITY_AUTHENTICATION_TYPE, AuthType.SIMPLE.getAuthName());
-    Configuration.set(
-        PropertyKey.SECURITY_GROUP_MAPPING, IdentityUserGroupsMapping.class.getName());
-=======
-    Configuration.set(Constants.SECURITY_AUTHENTICATION_TYPE, AuthType.SIMPLE.getAuthName());
-    Configuration.set(Constants.SECURITY_GROUP_MAPPING_CLASS,
+    Configuration.set(PropertyKey.SECURITY_GROUP_MAPPING_CLASS,
         IdentityUserGroupsMapping.class.getName());
->>>>>>> ada278d1
     AuthenticatedClientUser.set("test_client_user");
 
     // When authentication is enabled, user and group are inferred from thrift transport
@@ -119,20 +108,12 @@
     verifyPermission("", "", (short) 0777, permission);
 
     // When authentication is enabled, user and group are inferred from login module
-<<<<<<< HEAD
     Configuration.set(PropertyKey.SECURITY_AUTHENTICATION_TYPE, AuthType.SIMPLE.getAuthName());
     Configuration.set(PropertyKey.SECURITY_LOGIN_USERNAME, "test_login_user");
-    Configuration.set(
-        PropertyKey.SECURITY_GROUP_MAPPING, IdentityUserGroupsMapping.class.getName());
-    Whitebox.setInternalState(LoginUser.class, "sLoginUser", (String) null);
-=======
-    Configuration.set(Constants.SECURITY_AUTHENTICATION_TYPE, AuthType.SIMPLE.getAuthName());
-    Configuration.set(Constants.SECURITY_LOGIN_USERNAME, "test_login_user");
-    Configuration.set(Constants.SECURITY_GROUP_MAPPING_CLASS,
+    Configuration.set(PropertyKey.SECURITY_GROUP_MAPPING_CLASS,
         IdentityUserGroupsMapping.class.getName());
 
     LoginUserTestUtils.resetLoginUser();
->>>>>>> ada278d1
 
     permission.setOwnerFromLoginModule();
     verifyPermission("test_login_user", "test_login_user", (short) 0777, permission);
