--- conflicted
+++ resolved
@@ -40,22 +40,16 @@
 import tachyon.exception.PreconditionMessage;
 import tachyon.exception.TachyonException;
 import tachyon.master.block.BlockId;
-<<<<<<< HEAD
-import tachyon.wire.FileInfo;
 import tachyon.wire.WorkerNetAddress;
-=======
-import tachyon.worker.NetAddress;
->>>>>>> 81bcd91d
 
 /**
  * A streaming API to read a file. This API represents a file as a stream of bytes and provides a
  * collection of {@link #read} methods to access this stream of bytes. In addition, one can seek
  * into a given offset of the stream to read.
- *
  * <p>
- * This class wraps the {@link tachyon.client.block.BlockInStream} for each of the blocks in the
- * file and abstracts the switching between streams. The backing streams can read from Tachyon space
- * in the local machine, remote machines, or the under storage system.
+ * This class wraps the {@link BlockInStream} for each of the blocks in the file and abstracts the
+ * switching between streams. The backing streams can read from Tachyon space in the local machine,
+ * remote machines, or the under storage system.
  */
 @PublicApi
 @NotThreadSafe
@@ -76,8 +70,8 @@
   /** File information */
   private final URIStatus mStatus;
   /** Constant error message for block ID not cached */
-  private static final String BLOCK_ID_NOT_CACHED = "The block with ID {}"
-      + " could not be cached into Tachyon storage.";
+  private static final String BLOCK_ID_NOT_CACHED =
+      "The block with ID {} could not be cached into Tachyon storage.";
 
   /** If the stream is closed, this can only go from false to true */
   private boolean mClosed;
