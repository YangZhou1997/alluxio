/*
 * The Alluxio Open Foundation licenses this work under the Apache License, version 2.0
 * (the "License"). You may not use this work except in compliance with the License, which is
 * available at www.apache.org/licenses/LICENSE-2.0
 *
 * This software is distributed on an "AS IS" basis, WITHOUT WARRANTIES OR CONDITIONS OF ANY KIND,
 * either express or implied, as more fully set forth in the License.
 *
 * See the NOTICE file distributed with this work for information regarding copyright ownership.
 */

package alluxio.worker.grpc;

import alluxio.conf.PropertyKey;
import alluxio.conf.ServerConfiguration;
import alluxio.exception.status.AlluxioStatusException;
import alluxio.exception.status.InvalidArgumentException;
import alluxio.grpc.Chunk;
import alluxio.grpc.DataMessage;
import alluxio.grpc.ReadHashRequest;
import alluxio.grpc.ReadResponse;
import alluxio.network.protocol.databuffer.DataBuffer;
import alluxio.resource.LockResource;
import alluxio.security.authentication.AuthenticatedUserInfo;
import alluxio.util.LogUtils;

import com.codahale.metrics.Counter;
import com.codahale.metrics.Meter;
import com.google.common.base.Preconditions;
import com.google.protobuf.UnsafeByteOperations;
import com.google.protobuf.ByteString;
import io.grpc.Status;
import io.grpc.StatusException;
import io.grpc.StatusRuntimeException;
import io.grpc.internal.SerializingExecutor;
import io.grpc.stub.CallStreamObserver;
import io.grpc.stub.StreamObserver;
import org.slf4j.Logger;
import org.slf4j.LoggerFactory;

import java.util.concurrent.Executor;
import java.util.concurrent.ExecutorService;
import java.util.concurrent.RejectedExecutionException;
import java.util.concurrent.locks.ReentrantLock;
import java.util.concurrent.BlockingQueue;
import java.util.concurrent.LinkedBlockingQueue;

import javax.annotation.concurrent.GuardedBy;
import javax.annotation.concurrent.NotThreadSafe;

/**
 * This class handles {@link ReadRequest}s.
 *
 * Protocol: Check {@link alluxio.client.block.stream.GrpcDataReader} for additional information.
 * 1. Once a read request is received, the handler creates a {@link DataReader} which reads
 *    chunks of data from the block worker and pushes them to the buffer.
 * 2. The {@link DataReader} pauses if there are too many packets in flight, and resumes if there
 *    is room available.
 * 3. The channel is closed if there is any exception during the data read/write.
 *
 * Threading model:
 * Only two threads are involved at a given point of time: gRPC event thread, data reader thread.
 * 1. The gRPC event thread accepts the read request, handles write callbacks. If any exception
 *    occurs (e.g. failed to read from stream or respond to stream) or the read request is cancelled
 *    by the client, the gRPC event thread notifies the data reader thread.
 * 2. The data reader thread keeps reading from the file and writes to buffer. Before reading a
 *    new data chunk, it checks whether there are notifications (e.g. cancel, error), if
 *    there is, handle them properly. See more information about the notifications in the javadoc
 *    of {@link ReadRequestContext} about CANCEL, EOF, and ERROR flags.
 *
 * @param <T> type of read request
 * @see ReadRequestContext
 */
@NotThreadSafe
abstract class AbstractReadHandler<T extends ReadRequestContext<?>>
    implements StreamObserver<alluxio.grpc.ReadRequest> {
  private static final Logger LOG = LoggerFactory.getLogger(AbstractReadHandler.class);
  private static final long MAX_CHUNK_SIZE =
      ServerConfiguration.getBytes(PropertyKey.WORKER_NETWORK_READER_MAX_CHUNK_SIZE_BYTES);
  private static final long MAX_BYTES_IN_FLIGHT =
      ServerConfiguration.getBytes(PropertyKey.WORKER_NETWORK_READER_BUFFER_SIZE_BYTES);

  /** The executor to run {@link DataReader}. */
  private final ExecutorService mDataReaderExecutor;
  /** A serializing executor for sending responses. */
  protected Executor mSerializingExecutor;

  private final ReentrantLock mLock = new ReentrantLock();

  protected AuthenticatedUserInfo mUserInfo;

  /**
   * This is only created in the gRPC event thread when a read request is received.
   * Using "volatile" because we want any value change of this variable to be
   * visible across both gRPC and I/O threads, meanwhile no atomicity of operation is assumed;
   */
  private volatile T mContext;
  private final StreamObserver<ReadResponse> mResponseObserver;

  /**
   * Creates an instance of {@link AbstractReadHandler}.
   *
   * @param executorService the executor service to run {@link DataReader}s
   * @param responseObserver the response observer of the
   * @param userInfo the authenticated user info
   */
  AbstractReadHandler(ExecutorService executorService,
      StreamObserver<ReadResponse> responseObserver, AuthenticatedUserInfo userInfo) {
    mDataReaderExecutor = executorService;
    mResponseObserver = responseObserver;
    mUserInfo = userInfo;
    mSerializingExecutor =
        new SerializingExecutor(GrpcExecutors.BLOCK_READER_SERIALIZED_RUNNER_EXECUTOR);
  }

  // @yang, generally, we should build a communication channel between the grpc thread 
  // and the DataReader thread. So that when grpc thread receives the ack for hashquery, 
  // it can inform the DataReader thread who is blocking on the channel. 
  // TODO: trying to search the inter-thread communication method in java. 
  @Override
  public void onNext(alluxio.grpc.ReadRequest request) {
    // Expected state: context equals null as this handler is new for request.
    // Otherwise, notify the client an illegal state. Note that, we reset the context before
    // validation msg as validation may require to update error in context.
    LOG.debug("Received read request {}.", request);
    try (LockResource lr = new LockResource(mLock)) {
<<<<<<< HEAD
      if(request.hasFirstRead()){
            // @yang, get the signature
            byte[] signature = "deadbeef".getBytes();
            int type = 0;
            ReadResponse readResponse = ReadResponse.newBuilder()
		        .setReadHashRequest(ReadHashRequest.newBuilder().setHash(ByteString.copyFrom(signature)).setType(type).build())
		        .build();
            mResponseObserver.onNext(readResponse);
            return;
      }
      if (request.hasDedupHit()){
          if(request.getDedupHit()){
            // @yang, dedup succeeds, we do not need to create a data reader. 
            return;
          }
=======
      if (request.hasDedupHit()){
          // @yang, sending this ack to the DataReader thread. 
          channel.send(request.getDedupHit());
          return;
>>>>>>> f050356c
        } 
      if (request.hasOffsetReceived()) {
        mContext.setPosReceived(request.getOffsetReceived());
        if (!tooManyPendingChunks()) {
          onReady();
        }
        return;
      }
      // the first read request will come here, and start a DataReader thread. 
      Preconditions.checkState(mContext == null || !mContext.isDataReaderActive());
      mContext = createRequestContext(request);
      validateReadRequest(request);
      mContext.setPosToQueue(mContext.getRequest().getStart());
      mContext.setPosReceived(mContext.getRequest().getStart());
      mDataReaderExecutor.submit(createDataReader(mContext, mResponseObserver));
      mContext.setDataReaderActive(true);
    } catch (RejectedExecutionException e) {
      handleStreamEndingException(Status.RESOURCE_EXHAUSTED.withCause(e)
          .withDescription("Failed to create a new data reader"));
    } catch (Exception e) {
      handleStreamEndingException(
          AlluxioStatusException.fromThrowable(e).toGrpcStatusException());
    }
  }

  private void handleStreamEndingException(StatusException e) {
    handleStreamEndingException(e.getStatus());
  }

  /**
   * Handle any exception which should abort the client's read request.
   *
   * @param status the exception thrown
   * @param status the type of {@link Status} exception which should be returned to the user
   */
  private void handleStreamEndingException(Status status) {
    Long sessionId = mContext.getRequest() == null ? -1 : mContext.getRequest().getSessionId();
    LogUtils.warnWithException(LOG, "Error occurred while handling read. sessionId: {}. Ending "
            + "stream",
        sessionId, status);
    AlluxioStatusException statusExc = AlluxioStatusException.from(status);
    try (LockResource lr = new LockResource(mLock)) {
      if (mContext == null) {
        mContext = createRequestContext(alluxio.grpc.ReadRequest.newBuilder().build());
      }
      setError(new Error(statusExc, true));
    }
  }

  /**
   * @return true if there are too many chunks in-flight
   */
  @GuardedBy("mLock")
  public boolean tooManyPendingChunks() {
    return mContext.getPosToQueue() - mContext.getPosReceived() >= MAX_BYTES_IN_FLIGHT;
  }

  @Override
  public void onError(Throwable cause) {
    ReadRequest r = mContext == null ? null : mContext.getRequest();
    LogUtils.warnWithException(LOG, "Exception occurred while processing read request onError "
            + "sessionId: {}, {}",
        r, r == null ? null : r.getSessionId(), cause);
    setError(new Error(AlluxioStatusException.fromThrowable(cause), false));
  }

  @Override
  public void onCompleted() {
    setCancel();
  }

  /**
   * Validates a read request.
   *
   * @param request the block read request
   * @throws InvalidArgumentException if the request is invalid
   */
  private void validateReadRequest(alluxio.grpc.ReadRequest request)
      throws InvalidArgumentException {
    if (request.getBlockId() < 0) {
      throw new InvalidArgumentException(
          String.format("Invalid blockId (%d) in read request.", request.getBlockId()));
    }
    if (request.getOffset() < 0 || request.getLength() <= 0) {
      throw new InvalidArgumentException(
          String.format("Invalid read bounds in read request %s.", request.toString()));
    }
  }

  /**
   * @param error the error
   */
  private void setError(Error error) {
    Preconditions.checkNotNull(error, "error");
    try (LockResource lr = new LockResource(mLock)) {
      if (mContext == null || mContext.getError() != null || mContext.isDoneUnsafe()) {
        // Note, we may reach here via channelUnregistered due to network errors bubbling up before
        // mContext is initialized, or channel garbage collection after the request is finished.
        return;
      }
      mContext.setError(error);
      if (!mContext.isDataReaderActive()) {
        mContext.setDataReaderActive(true);
        createDataReader(mContext, mResponseObserver).run();
      }
    }
  }

  private void setEof() {
    try (LockResource lr = new LockResource(mLock)) {
      if (mContext == null || mContext.getError() != null || mContext.isCancel()
          || mContext.isEof()) {
        return;
      }
      mContext.setEof(true);
      if (!mContext.isDataReaderActive()) {
        mContext.setDataReaderActive(true);
        createDataReader(mContext, mResponseObserver).run();
      }
    }
  }

  private void setCancel() {
    try (LockResource lr = new LockResource(mLock)) {
      if (mContext == null || mContext.getError() != null || mContext.isEof()
          || mContext.isCancel()) {
        return;
      }
      mContext.setCancel(true);
      if (!mContext.isDataReaderActive()) {
        mContext.setDataReaderActive(true);
        createDataReader(mContext, mResponseObserver).run();
      }
    }
  }

  /**
   * @param request the block read request
   * @return an instance of read request based on the request read from channel
   */
  protected abstract T createRequestContext(alluxio.grpc.ReadRequest request);

  /**
   * Creates a read reader.
   *
   * @param context read request context
   * @param channel channel
   * @return the data reader for this handler
   */
  protected abstract DataReader createDataReader(T context,
      StreamObserver<ReadResponse> channel);

  public void onReady() {
    try (LockResource lr = new LockResource(mLock)) {
      if (shouldRestartDataReader()) {
        try {
          mDataReaderExecutor.submit(createDataReader(mContext, mResponseObserver));
          mContext.setDataReaderActive(true);
        } catch (RejectedExecutionException e) {
          handleStreamEndingException(Status.RESOURCE_EXHAUSTED.withCause(e)
              .withDescription("Failed to create a new data reader"));
        }
      }
    }
  }

  /**
   * @return true if we should restart the data reader
   */
  @GuardedBy("mLock")
  private boolean shouldRestartDataReader() {
    return mContext != null && !mContext.isDataReaderActive()
        && mContext.getPosToQueue() < mContext.getRequest().getEnd()
        && mContext.getError() == null && !mContext.isCancel() && !mContext.isEof();
  }

  /**
   * @param bytesRead bytes read
   */
  private void incrementMetrics(long bytesRead) {
    Counter counter = mContext.getCounter();
    Meter meter = mContext.getMeter();
    Preconditions.checkState(counter != null);
    counter.inc(bytesRead);
    meter.mark(bytesRead);
  }

  /**
   * A runnable that reads data and writes them to the channel.
   */
  protected abstract class DataReader implements Runnable {
    private final CallStreamObserver<ReadResponse> mResponse;
    private final T mContext;
    private final ReadRequest mRequest;
    private final long mChunkSize;

    /**
     * Creates an instance of the {@link DataReader}.
     *
     * @param context context of the request to complete
     * @param response the response
     */
    DataReader(T context, StreamObserver<ReadResponse> response) {
      mContext = context;
      mRequest = context.getRequest();
      mChunkSize = Math.min(mRequest.getChunkSize(), MAX_CHUNK_SIZE);
      mResponse = (CallStreamObserver<ReadResponse>) response;
    }

    @Override
    public void run() {
      try {
        runInternal();
      } catch (Throwable e) {
        LOG.error("Failed to run DataReader.", e);
        throw new RuntimeException(e);
      }
    }

    private void runInternal() {
      boolean eof;  // End of file. Everything requested has been read.
      boolean cancel;
      Error error;  // error occurred, abort requested.
      while (true) {
        final long start;
        final int chunkSize;
        try (LockResource lr = new LockResource(mLock)) {
          if (mContext.isDoneUnsafe()) {
            return;
          }
          start = mContext.getPosToQueue();
          eof = mContext.isEof();
          cancel = mContext.isCancel();
          error = mContext.getError();

          if (eof || cancel || error != null || (!mResponse.isReady() && tooManyPendingChunks())) {
            mContext.setDataReaderActive(false);
            break;
          }
          chunkSize = (int) Math.min(mRequest.getEnd() - mContext.getPosToQueue(), mChunkSize);

          // chunkSize should always be > 0 here when reaches here.
          Preconditions.checkState(chunkSize > 0);
        }

        DataBuffer chunk = null;
        try {
          // Once we get the data buffer, the lock on the block has been acquired.
          // If there are any stream errors during this time, we must unlock the block
          // before exiting.
          chunk = getDataBuffer(mContext, start, chunkSize);
          if (chunk != null) {
            try (LockResource lr = new LockResource(mLock)) {
              mContext.setPosToQueue(mContext.getPosToQueue() + chunk.getLength());
            }
          }
          if (chunk == null || chunk.getLength() < chunkSize || start + chunkSize == mRequest
              .getEnd()) {
            // This can happen if the requested read length is greater than the actual length of the
            // block or file starting from the given offset.
            setEof();
          }

          if (chunk != null) {
            DataBuffer finalChunk = chunk;
            // @yang, pack chunking the DataBuffer. 
            // for each of the chunk, first sending the ReadHashRequest back
            for(PackChunk packChunk : packChunkList){
                byte[] signature = "deadbeef".getBytes();
                int type = 0;
                ReadResponse readResponse = ReadResponse.newBuilder()
    		        .setReadHashRequest(ReadHashRequest.newBuilder().setHash(ByteString.copyFrom(signature)).setType(type).build())
    		        .build();
                mResponseObserver.onNext(readResponse);

                boolean ack = waitOn(channel); 
                if(ack){
                    continue;
                }
                mSerializingExecutor.execute(() -> {
                  try {
                    // dedup fails, send this packChunk. 
                    // need the ability of choosing whether dedup or not. 
                    ReadResponse response = ReadResponse.newBuilder().setChunk(Chunk.newBuilder()
                        .setData(UnsafeByteOperations.unsafeWrap(finalChunk.getReadOnlyByteBuffer()))
                        .setDedup(true)
                    ).build();
                    if (mResponse instanceof DataMessageServerStreamObserver) {
                      ((DataMessageServerStreamObserver<ReadResponse>) mResponse)
                          .onNext(new DataMessage<>(response, finalChunk));
                    } else {
                      mResponse.onNext(response);
                    }
                    incrementMetrics(finalChunk.getLength());
                  } catch (Exception e) {
                    LogUtils.warnWithException(LOG,
                        "Exception occurred while sending data for read request {}.",
                        mContext.getRequest(), e);
                    setError(new Error(AlluxioStatusException.fromThrowable(e), true));
                  } finally {
                    finalChunk.release();
                  }
                });
            }

          }
        } catch (Exception e) {
          LogUtils.warnWithException(LOG,
              "Exception occurred while reading data for read request {}. session {}",
              mContext.getRequest(), mContext.getRequest().getSessionId(),
              e);
          setError(new Error(AlluxioStatusException.fromThrowable(e), true));
        }
        continue;
      }

      if (error != null) {
        try {
          // mRequest is null if an exception is thrown when initializing mRequest.
          if (mRequest != null) {
            completeRequest(mContext);
          }
        } catch (Exception e) {
          LOG.error("Failed to close the request.", e);
        }
        replyError(error);
      } else if (eof || cancel) {
        try {
          completeRequest(mContext);
        } catch (Exception e) {
          LogUtils.warnWithException(LOG, "Exception occurred while completing read request, "
                  + "EOF/CANCEL sessionId: {}. {}", mContext.getRequest().getSessionId(),
              mContext.getRequest(), e);
          setError(new Error(AlluxioStatusException.fromThrowable(e), true));
        }
        if (eof) {
          replyEof();
        } else {
          replyCancel();
        }
      }
    }

    /**
     * Completes the read request. When the request is closed, we should clean up any temporary
     * state it may have accumulated.
     *
     * @param context context of the request to complete
     */
    protected abstract void completeRequest(T context) throws Exception;

    /**
     * Returns the appropriate {@link DataBuffer} representing the data to send, depending on the
     * configurable transfer type.
     *
     * @param context context of the request to complete
     * @param len The length, in bytes, of the data to read from the block
     * @return a {@link DataBuffer} representing the data
     */
    protected abstract DataBuffer getDataBuffer(T context, long offset, int len) throws Exception;

    /**
     * Writes an error read response to the channel and closes the channel after that.
     */
    private void replyError(Error error) {
      mSerializingExecutor.execute(() -> {
        try {
          if (!mContext.isDoneUnsafe()) {
            mResponse.onError(error.getCause().toGrpcStatusException());
            mContext.setDoneUnsafe(true);
          } else  {
            LOG.debug("Tried to replyError when stream was already completed. context: {}",
                mContext);
          }
        } catch (StatusRuntimeException e) {
          // Ignores the error when client already closed the stream.
          if (e.getStatus().getCode() != Status.Code.CANCELLED) {
            throw e;
          }
        }
      });
    }

    /**
     * Writes a success response.
     */
    private void replyEof() {
      mSerializingExecutor.execute(() -> {
        try {
          if (!mContext.isDoneUnsafe()) {
            mContext.setDoneUnsafe(true);
            mResponse.onCompleted();
          } else {
            LOG.debug("Tried to replyEof when stream was already finished. context: {}", mContext);
          }
        } catch (StatusRuntimeException e) {
          if (e.getStatus().getCode() != Status.Code.CANCELLED) {
            throw e;
          }
        }
      });
    }

    /**
     * Writes a cancel response.
     */
    private void replyCancel() {
      mSerializingExecutor.execute(() -> {
        try {
          if (!mContext.isDoneUnsafe()) {
            mContext.setDoneUnsafe(true);
            mResponse.onCompleted();
          } else {
            LOG.debug("Tried to replyCancel when stream was already finished. context: {}",
                mContext);
          }
        } catch (StatusRuntimeException e) {
          if (e.getStatus().getCode() != Status.Code.CANCELLED) {
            throw e;
          }
        }
      });
    }
  }
}<|MERGE_RESOLUTION|>--- conflicted
+++ resolved
@@ -124,28 +124,10 @@
     // validation msg as validation may require to update error in context.
     LOG.debug("Received read request {}.", request);
     try (LockResource lr = new LockResource(mLock)) {
-<<<<<<< HEAD
-      if(request.hasFirstRead()){
-            // @yang, get the signature
-            byte[] signature = "deadbeef".getBytes();
-            int type = 0;
-            ReadResponse readResponse = ReadResponse.newBuilder()
-		        .setReadHashRequest(ReadHashRequest.newBuilder().setHash(ByteString.copyFrom(signature)).setType(type).build())
-		        .build();
-            mResponseObserver.onNext(readResponse);
-            return;
-      }
-      if (request.hasDedupHit()){
-          if(request.getDedupHit()){
-            // @yang, dedup succeeds, we do not need to create a data reader. 
-            return;
-          }
-=======
       if (request.hasDedupHit()){
           // @yang, sending this ack to the DataReader thread. 
           channel.send(request.getDedupHit());
           return;
->>>>>>> f050356c
         } 
       if (request.hasOffsetReceived()) {
         mContext.setPosReceived(request.getOffsetReceived());
