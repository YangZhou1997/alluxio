#!/usr/bin/env bash

Usage="Usage: run-tests.sh <Basic/BasicRawTable> <WRITE_CACHE/WRITE_CACHE_THROUGH/WRITE_THROUGH>"

if [ "$#" -ne 2 ]; then
  echo $Usage
  exit 1
fi

bin=`cd "$( dirname "$0" )"; pwd`

# Load the Tachyon configuration
. "$bin/tachyon-config.sh"

if [ -e $TACHYON_HOME/conf/tachyon-env.sh ] ; then
  . $TACHYON_HOME/conf/tachyon-env.sh
fi

MASTER_ADDRESS=$TACHYON_MASTER_ADDRESS
if [ -z $TACHYON_MASTER_ADDRESS ] ; then
  MASTER_ADDRESS=localhost
fi

if [[ "$1" == "Basic" ]]; then
<<<<<<< HEAD
  java -cp $TACHYON_JAR $TACHYON_JAVA_OPTS tachyon.examples.BasicUserOperationTest $MASTER_ADDRESS /Basic_File_$2 $2
  exit 0
elif [[ "$1" == "BasicRawTable" ]]; then
  java -cp $TACHYON_JAR $TACHYON_JAVA_OPTS tachyon.examples.BasicRawTableTest $MASTER_ADDRESS /Basic_Raw_Table_$2 $2
=======
  java -cp $bin/../conf/:$TACHYON_JAR tachyon.examples.BasicUserOperationTest $MASTER_ADDRESS /Basic_File_$2 $2
  exit 0
elif [[ "$1" == "BasicRawTable" ]]; then
  java -cp $bin/../conf/:$TACHYON_JAR tachyon.examples.BasicRawTableTest $MASTER_ADDRESS /Basic_Raw_Table_$2 $2
>>>>>>> fbf996b5
  exit 0
fi

echo $Usage<|MERGE_RESOLUTION|>--- conflicted
+++ resolved
@@ -22,17 +22,10 @@
 fi
 
 if [[ "$1" == "Basic" ]]; then
-<<<<<<< HEAD
-  java -cp $TACHYON_JAR $TACHYON_JAVA_OPTS tachyon.examples.BasicUserOperationTest $MASTER_ADDRESS /Basic_File_$2 $2
+  java -cp $bin/../conf/:$TACHYON_JAR $TACHYON_JAVA_OPTS tachyon.examples.BasicUserOperationTest $MASTER_ADDRESS /Basic_File_$2 $2
   exit 0
 elif [[ "$1" == "BasicRawTable" ]]; then
-  java -cp $TACHYON_JAR $TACHYON_JAVA_OPTS tachyon.examples.BasicRawTableTest $MASTER_ADDRESS /Basic_Raw_Table_$2 $2
-=======
-  java -cp $bin/../conf/:$TACHYON_JAR tachyon.examples.BasicUserOperationTest $MASTER_ADDRESS /Basic_File_$2 $2
-  exit 0
-elif [[ "$1" == "BasicRawTable" ]]; then
-  java -cp $bin/../conf/:$TACHYON_JAR tachyon.examples.BasicRawTableTest $MASTER_ADDRESS /Basic_Raw_Table_$2 $2
->>>>>>> fbf996b5
+  java -cp $bin/../conf/:$TACHYON_JAR $TACHYON_JAVA_OPTS tachyon.examples.BasicRawTableTest $MASTER_ADDRESS /Basic_Raw_Table_$2 $2
   exit 0
 fi
 
