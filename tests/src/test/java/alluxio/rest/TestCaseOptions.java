--- conflicted
+++ resolved
@@ -29,11 +29,8 @@
   private Object mBody;
   private InputStream mInputStream;
   private boolean mPrettyPrint;
-<<<<<<< HEAD
   private String mContentType;
-=======
   private String mMD5;
->>>>>>> 52a93aad
 
   /**
    * @return the default {@link TestCaseOptions}
@@ -46,11 +43,8 @@
     mBody = null;
     mInputStream = null;
     mPrettyPrint = false;
-<<<<<<< HEAD
     mContentType = JSON_CONTENT_TYPE;
-=======
     mMD5 = null;
->>>>>>> 52a93aad
   }
 
   /**
@@ -75,17 +69,17 @@
   }
 
   /**
-<<<<<<< HEAD
    * @return the content type
    */
   public String getContentType() {
     return mContentType;
-=======
+  }
+
+  /**
    * @return the Base64 encoded MD5 digest of the request body
    */
   public String getMD5() {
     return mMD5;
->>>>>>> 52a93aad
   }
 
   /**
@@ -116,18 +110,20 @@
   }
 
   /**
-<<<<<<< HEAD
    * @param contentType the content type to set
    * @return the updated options object
    */
   public TestCaseOptions setContentType(String contentType) {
     mContentType = contentType;
-=======
+    return this;
+  }
+
+  /**
    * @param md5 the Base64 encoded MD5 digest of the request body
+   * @return the updated options object
    */
   public TestCaseOptions setMD5(String md5) {
     mMD5 = md5;
->>>>>>> 52a93aad
     return this;
   }
 
@@ -143,20 +139,13 @@
     return Objects.equal(mBody, that.mBody)
         && Objects.equal(mInputStream, that.mInputStream)
         && mPrettyPrint == that.mPrettyPrint
-<<<<<<< HEAD
-        && mContentType == that.mContentType;
-=======
+        && Objects.equal(mContentType, that.mContentType)
         && Objects.equal(mMD5, that.mMD5);
->>>>>>> 52a93aad
   }
 
   @Override
   public int hashCode() {
-<<<<<<< HEAD
-    return Objects.hashCode(mBody, mInputStream, mPrettyPrint, mContentType);
-=======
-    return Objects.hashCode(mBody, mInputStream, mPrettyPrint, mMD5);
->>>>>>> 52a93aad
+    return Objects.hashCode(mBody, mInputStream, mPrettyPrint, mContentType, mMD5);
   }
 
   @Override
@@ -165,11 +154,8 @@
         .add("body", mBody)
         .add("input stream", mInputStream)
         .add("pretty print", mPrettyPrint)
-<<<<<<< HEAD
         .add("content type", mContentType)
-=======
         .add("MD5", mMD5)
->>>>>>> 52a93aad
         .toString();
   }
 }