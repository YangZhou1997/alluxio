--- conflicted
+++ resolved
@@ -55,14 +55,8 @@
       throw new IOException(e.getMessage());
     }
 
-<<<<<<< HEAD
-    if (!fInfo.isFolder()) {
-      InStreamOptions op = new InStreamOptions.Builder(mTachyonConf)
-          .setTachyonStorageType(TachyonStorageType.NO_STORE).build();
-=======
     if (!status.isFolder()) {
       OpenFileOptions options = OpenFileOptions.defaults().setReadType(ReadType.NO_CACHE);
->>>>>>> 292a0fab
       FileInStream is = null;
       try {
         is = mTfs.openFile(path, options);
